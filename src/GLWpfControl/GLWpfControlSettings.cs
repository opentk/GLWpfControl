--- conflicted
+++ resolved
@@ -1,13 +1,6 @@
 using System;
-<<<<<<< HEAD
-using JetBrains.Annotations;
 using OpenTK.Graphics;
-using OpenTK.Graphics.OpenGL;
-=======
-using System.Diagnostics.Contracts;
-using OpenTK.Windowing.Common;
-using OpenTK.Windowing.Desktop;
->>>>>>> a4706a8b
+using OpenTK.Graphics.OpenGL4;
 
 namespace OpenTK.Wpf {
     public sealed class GLWpfControlSettings
@@ -38,50 +31,45 @@
         /// Trying to call <see cref="IGraphicsContext.MakeCurrent"/> on this context on some other thread might lead to uninteded consequences.
         /// </summary>
         [CLSCompliant(false)]
-        public IGraphicsContext? ContextToUse { get; set; }
+        public IGraphicsContext ContextToUse { get; set; }
 
-<<<<<<< HEAD
-        public GraphicsContextFlags GraphicsContextFlags { get; set; } = GraphicsContextFlags.Default;
-        public ContextProfileMask GraphicsProfile { get; set; }
-=======
         /// <summary>
         /// A optional context for context sharing.
         /// </summary>
         [CLSCompliant(false)]
-        public IGLFWGraphicsContext? SharedContext { get; set; }
->>>>>>> a4706a8b
+        public IGraphicsContext SharedContext { get; set; }
 
         /// <summary>
         /// May be null. If so, default bindings context will be used.
         /// </summary>
-        [CLSCompliant(false)]
-        public IBindingsContext? BindingsContext { get; set; }
-
+        //[CLSCompliant(false)]
+        //public IBindingsContext BindingsContext { get; set; }
+        
         /// <summary>
         /// The OpenGL context flags to use. Same as <see cref="ContextFlags"/>.
         /// </summary>
         [CLSCompliant(false)]
         [Obsolete("Use ContextFlags instead.")]
-        public ContextFlags GraphicsContextFlags { get => ContextFlags; set => ContextFlags = value; }
+        public GraphicsContextFlags GraphicsContextFlags { get; set; } = GraphicsContextFlags.Default;
 
         /// <summary>
         /// The OpenGL context flags to use. <see cref="ContextFlags.Offscreen"/> will always be set for DirectX interop purposes.
         /// </summary>
         [CLSCompliant(false)]
-        public ContextFlags ContextFlags { get; set; } = ContextFlags.Default;
+        public GraphicsContextFlags ContextFlags { get; set; } = GraphicsContextFlags.Default;
 
         /// <summary>
         /// The OpenGL profile to use. Same as <see cref="Profile"/>.
         /// </summary>
         [CLSCompliant(false)]
         [Obsolete("Use Profile instead.")]
-        public ContextProfile GraphicsProfile { get => Profile; set => Profile = value; }
+        public ContextProfileMask GraphicsProfile { get; set; }
 
         /// <summary>
         /// The OpenGL profile to use.
         /// </summary>
         [CLSCompliant(false)]
-        public ContextProfile Profile { get; set; } = ContextProfile.Any;
+        public ContextProfileMask Profile { get; set; } = 0;
 
         /// <summary>The major OpenGL version number.</summary>
         public int MajorVersion { get; set; } = 3;
