--- conflicted
+++ resolved
@@ -38,15 +38,7 @@
         /// <summary>
         /// Gets called after the control has finished initializing and is ready to render
         /// </summary>
-<<<<<<< HEAD
         public event Action? Ready;
-
-        private GLWpfControlSettings? _settings;
-        private GLWpfControlRenderer? _renderer;
-
-        /// <summary>
-=======
-        public event Action Ready;
 
         // -----------------------------------
         // Fields
@@ -81,32 +73,19 @@
             set { SetValue(SettingsProperty, value); }
         }
 
->>>>>>> 516bf697
         /// The OpenGL Framebuffer Object used internally by this component.
         /// Bind to this instead of the default framebuffer when using this component along with other FrameBuffers for the final pass.
         /// If no framebuffer is available (because this control is not visible, etc etc, then it should be 0).
         /// </summary>
         public int Framebuffer => _renderer?.FrameBufferHandle ?? 0;
 
-<<<<<<< HEAD
-        /// <summary>
-=======
->>>>>>> 516bf697
+        /// <summary>
         /// If this control is rendering continuously.
         /// If this is false, then redrawing will only occur when <see cref="UIElement.InvalidateVisual"/> is called.
         /// </summary>
         public bool RenderContinuously {
-<<<<<<< HEAD
-            get => _settings?.RenderContinuously ?? throw new InvalidOperationException("The control has not been started yet!");
-            set
-            {
-                if (_settings == null) throw new InvalidOperationException("The control has not been started yet!");
-                _settings.RenderContinuously = value;
-            }
-=======
             get => Settings.RenderContinuously;
             set => Settings.RenderContinuously = value;
->>>>>>> 516bf697
         }
 
         /// <summary>
@@ -137,12 +116,6 @@
         }
 
         /// <summary>
-<<<<<<< HEAD
-        /// Starts the control and rendering, using the settings provided.
-        /// </summary>
-        /// <param name="settings"></param>
-        /// <exception cref="InvalidOperationException"></exception>
-=======
         /// Starts the control and rendering, using the settings provided via the <see cref="Settings"/> property.
         /// </summary>
         public void Start()
@@ -162,22 +135,16 @@
         /// <exception cref="InvalidOperationException">
         /// The <see cref="Start"/> function must only be called once for a given <see cref="GLWpfControl"/>.
         /// </exception>
->>>>>>> 516bf697
         public void Start(GLWpfControlSettings settings)
         {
             if (_isStarted) {
                 throw new InvalidOperationException($"{nameof(Start)} must only be called once for a given {nameof(GLWpfControl)}");
             }
-<<<<<<< HEAD
-            _settings = settings.Clone();
-            _renderer = new GLWpfControlRenderer(_settings);
-=======
 
             _isStarted = true;
 
-            Settings = settings.Copy();
+            Settings = settings.Clone();
             _renderer = new GLWpfControlRenderer(Settings);
->>>>>>> 516bf697
             _renderer.GLRender += timeDelta => Render?.Invoke(timeDelta);
             _renderer.GLAsyncRender += () => AsyncRender?.Invoke();
             IsVisibleChanged += (_, args) => {
@@ -203,33 +170,6 @@
             Ready?.Invoke();
         }
         
-<<<<<<< HEAD
-=======
-        private void SetupRenderSize() {
-            if (_renderer == null || Settings == null) {
-                return;
-            }
-
-            var dpiScaleX = 1.0;
-            var dpiScaleY = 1.0;
-
-            if (Settings.UseDeviceDpi) {
-                var presentationSource = PresentationSource.FromVisual(this);
-                // this can be null in the case of not having any visual on screen, such as a tabbed view.
-                if (presentationSource != null) {
-                    Debug.Assert(presentationSource.CompositionTarget != null, "presentationSource.CompositionTarget != null");
-
-                    var transformToDevice = presentationSource.CompositionTarget.TransformToDevice;
-                    dpiScaleX = transformToDevice.M11;
-                    dpiScaleY = transformToDevice.M22;
-                }
-            }
-
-            var format = Settings.TransparentBackground ? Format.A8R8G8B8 : Format.X8R8G8B8;
-            _renderer?.SetSize((int) RenderSize.Width, (int) RenderSize.Height, dpiScaleX, dpiScaleY, format);
-        }
-
->>>>>>> 516bf697
         private void OnUnloaded()
         {
             // FIXME: Make this a separate function for releasing resources...
@@ -262,11 +202,7 @@
             }
         }
 
-<<<<<<< HEAD
-        private void OnCompTargetRender(object? sender, EventArgs e)
-=======
         private void OnCompTargetRender(object sender, EventArgs e)
->>>>>>> 516bf697
         {
             TimeSpan? currentRenderTime = (e as RenderingEventArgs)?.RenderingTime;
             if(currentRenderTime == _lastRenderTime)
@@ -292,12 +228,12 @@
             }
             else if (_renderer != null)
             {
-                if (_settings != null)
+                if (Settings != null)
                 {
                     double dpiScaleX = 1.0;
                     double dpiScaleY = 1.0;
 
-                    if (_settings.UseDeviceDpi)
+                    if (Settings.UseDeviceDpi)
                     {
                         PresentationSource presentationSource = PresentationSource.FromVisual(this);
                         // this can be null in the case of not having any visual on screen, such as a tabbed view.
@@ -311,13 +247,13 @@
                         }
                     }
                     
-                    Format format = _settings.TransparentBackground ? Format.A8R8G8B8 : Format.X8R8G8B8;
+                    Format format = Settings.TransparentBackground ? Format.A8R8G8B8 : Format.X8R8G8B8;
 
                     MultisampleType msaaType = MultisampleType.D3DMULTISAMPLE_NONE;
                     // 2 to 16 are valid msaa values, clamp to 16.
-                    if (_settings.Samples >= 2 && _settings.Samples <= 16)
-                        msaaType = MultisampleType.D3DMULTISAMPLE_NONE + _settings.Samples;
-                    else if (_settings.Samples > 16)
+                    if (Settings.Samples >= 2 && Settings.Samples <= 16)
+                        msaaType = MultisampleType.D3DMULTISAMPLE_NONE + Settings.Samples;
+                    else if (Settings.Samples > 16)
                         msaaType = MultisampleType.D3DMULTISAMPLE_16_SAMPLES;
 
                     _renderer.ReallocateFramebufferIfNeeded(RenderSize.Width, RenderSize.Height, dpiScaleX, dpiScaleY, format, msaaType);
@@ -344,7 +280,6 @@
             {
                 InvalidateVisual();
             }
-<<<<<<< HEAD
         }
 
         internal static void DrawDesignTimeHelper(GLWpfControl control, DrawingContext drawingContext)
@@ -401,10 +336,6 @@
 
                 drawingContext.DrawText(ft, new Point(0, 0));
             }
-=======
-
-            base.OnRenderSizeChanged(info);
->>>>>>> 516bf697
         }
     }
 }