﻿<Project Sdk="Microsoft.NET.Sdk">
  <PropertyGroup>
    <OutputType>WinExe</OutputType>
    <TargetFramework>netcoreapp3.1</TargetFramework>
    <UseWPF>true</UseWPF>
    <GenerateAssemblyInfo>false</GenerateAssemblyInfo>
    <StartupObject>Example.App</StartupObject>
  </PropertyGroup>

<<<<<<< HEAD
    <PropertyGroup>
        <OutputType>WinExe</OutputType>
        <TargetFramework>net452</TargetFramework>
        <UseWPF>true</UseWPF>
        <GenerateAssemblyInfo>false</GenerateAssemblyInfo>
    </PropertyGroup>
=======
  <ItemGroup>
    <None Include="..\..\.editorconfig" Link=".editorconfig" />
  </ItemGroup>
>>>>>>> a4706a8b

  <ItemGroup>
    <ProjectReference Include="..\GLWpfControl\GLWpfControl.csproj" />
  </ItemGroup>

<<<<<<< HEAD
    <ItemGroup>
      <PackageReference Include="OpenTK" Version="3.3.1" />
    </ItemGroup>
=======
  <ItemGroup>
    <PackageReference Include="OpenTK" Version="4.8.2" />
  </ItemGroup>
>>>>>>> a4706a8b
</Project><|MERGE_RESOLUTION|>--- conflicted
+++ resolved
@@ -1,36 +1,20 @@
 ﻿<Project Sdk="Microsoft.NET.Sdk">
   <PropertyGroup>
-    <OutputType>WinExe</OutputType>
-    <TargetFramework>netcoreapp3.1</TargetFramework>
-    <UseWPF>true</UseWPF>
-    <GenerateAssemblyInfo>false</GenerateAssemblyInfo>
-    <StartupObject>Example.App</StartupObject>
+      <OutputType>WinExe</OutputType>
+      <TargetFramework>net462</TargetFramework>
+      <UseWPF>true</UseWPF>
+      <GenerateAssemblyInfo>false</GenerateAssemblyInfo>
   </PropertyGroup>
 
-<<<<<<< HEAD
-    <PropertyGroup>
-        <OutputType>WinExe</OutputType>
-        <TargetFramework>net452</TargetFramework>
-        <UseWPF>true</UseWPF>
-        <GenerateAssemblyInfo>false</GenerateAssemblyInfo>
-    </PropertyGroup>
-=======
   <ItemGroup>
     <None Include="..\..\.editorconfig" Link=".editorconfig" />
   </ItemGroup>
->>>>>>> a4706a8b
 
   <ItemGroup>
     <ProjectReference Include="..\GLWpfControl\GLWpfControl.csproj" />
   </ItemGroup>
 
-<<<<<<< HEAD
     <ItemGroup>
       <PackageReference Include="OpenTK" Version="3.3.1" />
     </ItemGroup>
-=======
-  <ItemGroup>
-    <PackageReference Include="OpenTK" Version="4.8.2" />
-  </ItemGroup>
->>>>>>> a4706a8b
 </Project>