﻿using System;
<<<<<<< HEAD
=======
using System.Diagnostics;
using System.Runtime.CompilerServices;
using System.Windows.Input;
using OpenTK.Windowing.Common;
>>>>>>> a4706a8b
using OpenTK.Wpf;

namespace Example
{
    /// <summary>
    /// Interaction logic for TabbedMainWindowTest.xaml
    /// </summary>
    public sealed partial class TabbedMainWindowTest
    {
        // FIXME: Make this example make use of context sharing...
        ExampleScene scene1 = new ExampleScene();
        ExampleScene scene2 = new ExampleScene();
        ExampleScene scene3 = new ExampleScene();

        public TabbedMainWindowTest()
        {
            InitializeComponent();
<<<<<<< HEAD
            
            var mainSettings = new GLWpfControlSettings {MajorVersion = 2, MinorVersion = 1};
            Control1.Start(mainSettings);
            var insetSettings = new GLWpfControlSettings {MajorVersion = 2, MinorVersion = 1};
=======
            GLWpfControlSettings mainSettings = new GLWpfControlSettings {MajorVersion = 4, MinorVersion = 1, Profile = ContextProfile.Compatability, ContextFlags = ContextFlags.Debug};
            // Start() makes the controls context current.
            Control1.Start(mainSettings);
            // We call Context.MakeCurrent() to make this explicitly clear.
            Control1.Context.MakeCurrent();
            scene1.Initialize();

            GLWpfControlSettings insetSettings = new GLWpfControlSettings {MajorVersion = 4, MinorVersion = 1, Profile = ContextProfile.Compatability, ContextFlags = ContextFlags.Debug, Samples = 8};
>>>>>>> a4706a8b
            Control2.Start(insetSettings);
            Control2.Context.MakeCurrent();
            scene2.Initialize();

            GLWpfControlSettings transparentSettings = new GLWpfControlSettings { MajorVersion = 4, MinorVersion = 1, Profile = ContextProfile.Compatability, ContextFlags = ContextFlags.Debug, TransparentBackground = true};
            Control3.Start(transparentSettings);
            Control3.Context.MakeCurrent();
            scene3.Initialize();

            Control1.KeyDown += Control1_KeyDown;

            Keyboard.AddPreviewKeyDownHandler(this, Keyboard_PreviewKeyDown);
        }

        private void Keyboard_PreviewKeyDown(object sender, KeyEventArgs e)
        {
            Debug.WriteLine($"Preview key down: {e.Key}");
        }

        private void Control1_KeyDown(object sender, KeyEventArgs e)
        {
            Debug.WriteLine(e.Key);
        }

        private void Control1_OnRender(TimeSpan delta)
        {
            scene1.Render();
        }

        private void Control2_OnRender(TimeSpan delta)
        {
            scene2.Render();
        }

        private void Control3_OnRender(TimeSpan delta)
        {
            scene3.Render(0.0f);
        }
    }
}<|MERGE_RESOLUTION|>--- conflicted
+++ resolved
@@ -1,12 +1,9 @@
-﻿using System;
-<<<<<<< HEAD
-=======
+﻿using OpenTK.Graphics;
+using OpenTK.Graphics.OpenGL4;
+using OpenTK.Wpf;
+using System;
 using System.Diagnostics;
-using System.Runtime.CompilerServices;
 using System.Windows.Input;
-using OpenTK.Windowing.Common;
->>>>>>> a4706a8b
-using OpenTK.Wpf;
 
 namespace Example
 {
@@ -23,28 +20,21 @@
         public TabbedMainWindowTest()
         {
             InitializeComponent();
-<<<<<<< HEAD
-            
-            var mainSettings = new GLWpfControlSettings {MajorVersion = 2, MinorVersion = 1};
-            Control1.Start(mainSettings);
-            var insetSettings = new GLWpfControlSettings {MajorVersion = 2, MinorVersion = 1};
-=======
-            GLWpfControlSettings mainSettings = new GLWpfControlSettings {MajorVersion = 4, MinorVersion = 1, Profile = ContextProfile.Compatability, ContextFlags = ContextFlags.Debug};
+            GLWpfControlSettings mainSettings = new GLWpfControlSettings {MajorVersion = 4, MinorVersion = 1, Profile = ContextProfileMask.ContextCompatibilityProfileBit, ContextFlags = GraphicsContextFlags.Debug};
             // Start() makes the controls context current.
             Control1.Start(mainSettings);
             // We call Context.MakeCurrent() to make this explicitly clear.
-            Control1.Context.MakeCurrent();
+            Control1.MakeCurrent();
             scene1.Initialize();
 
-            GLWpfControlSettings insetSettings = new GLWpfControlSettings {MajorVersion = 4, MinorVersion = 1, Profile = ContextProfile.Compatability, ContextFlags = ContextFlags.Debug, Samples = 8};
->>>>>>> a4706a8b
+            GLWpfControlSettings insetSettings = new GLWpfControlSettings {MajorVersion = 4, MinorVersion = 1, Profile = ContextProfileMask.ContextCompatibilityProfileBit, ContextFlags = GraphicsContextFlags.Debug, Samples = 8};
             Control2.Start(insetSettings);
-            Control2.Context.MakeCurrent();
+            Control2.MakeCurrent();
             scene2.Initialize();
 
-            GLWpfControlSettings transparentSettings = new GLWpfControlSettings { MajorVersion = 4, MinorVersion = 1, Profile = ContextProfile.Compatability, ContextFlags = ContextFlags.Debug, TransparentBackground = true};
+            GLWpfControlSettings transparentSettings = new GLWpfControlSettings { MajorVersion = 4, MinorVersion = 1, Profile = ContextProfileMask.ContextCompatibilityProfileBit, ContextFlags = GraphicsContextFlags.Debug, TransparentBackground = true};
             Control3.Start(transparentSettings);
-            Control3.Context.MakeCurrent();
+            Control3.MakeCurrent();
             scene3.Initialize();
 
             Control1.KeyDown += Control1_KeyDown;
