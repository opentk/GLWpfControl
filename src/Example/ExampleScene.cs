--- conflicted
+++ resolved
@@ -1,11 +1,8 @@
 using System;
 using System.Diagnostics;
-<<<<<<< HEAD
+using System.Runtime.CompilerServices;
 using OpenTK;
 using OpenTK.Graphics;
-=======
-using System.Runtime.CompilerServices;
->>>>>>> a4706a8b
 using OpenTK.Graphics.OpenGL;
 
 namespace Example {
@@ -33,9 +30,9 @@
 
         private static readonly Vertex[] vertices =
         {
-            new Vertex((0.0f, 0.5f), Color4.Red),
-            new Vertex((0.58f, -0.5f), Color4.Green),
-            new Vertex((-0.58f, -0.5f), Color4.Blue),
+            new Vertex(new Vector2(0.0f, 0.5f), Color4.Red),
+            new Vertex(new Vector2(0.58f, -0.5f), Color4.Green),
+            new Vertex(new Vector2(-0.58f, -0.5f), Color4.Blue),
         };
 
         private static readonly string VertexShaderSource = 
