--- conflicted
+++ resolved
@@ -13,18 +13,10 @@
 
         public MainWindow() {
             InitializeComponent();
-<<<<<<< HEAD
-            var mainSettings = new GLWpfControlSettings {MajorVersion = 2, MinorVersion = 1, Samples = 4};
-            OpenTkControl.Start(mainSettings);
-            mainScene.Initialize();
-
-            var insetSettings = new GLWpfControlSettings {MajorVersion = 2, MinorVersion = 1, RenderContinuously = false};
-            InsetControl.Start(insetSettings);
-            insetScene.Initialize();
-=======
 
             // You can start and rely on the Settings property that may be set in XAML or elsewhere in the codebase.
             OpenTkControl.Start();
+            mainScene.Initialize();
 
             // Or, you can suppy a settings object directly.
             InsetControl.Start(new GLWpfControlSettings()
@@ -33,7 +25,7 @@
                 MinorVersion = 1,
                 RenderContinuously = false,
             });
->>>>>>> 516bf697
+            insetScene.Initialize();
         }
 
         private void OpenTkControl_OnRender(TimeSpan delta) {
